--- conflicted
+++ resolved
@@ -108,26 +108,19 @@
 ) -> Generator[VectorStoreRetriever, None, None]:
     """Configure this agent to use milvus lite file based uri to store the vector index."""
     from langchain_milvus.vectorstores import Milvus
-<<<<<<< HEAD
     index_params = {
     "metric_type": "IP",  
     "index_type": "IVF_FLAT",    
     "params": {},   
     }   
-    milvus_uri = kwargs.get("alternate_milvus_uri", os.environ.get("MILVUS_DB"))
-=======
 
     milvus_uri = kwargs.get("alternate_milvus_uri") or os.environ.get("MILVUS_DB")
->>>>>>> 05c6c943
     vstore = Milvus (
         embedding_function=embedding_model,
         collection_name=configuration.collection_name,
         connection_args={"uri": milvus_uri},
         auto_id=True,
-<<<<<<< HEAD
         index_params=index_params
-=======
->>>>>>> 05c6c943
     )
     yield vstore.as_retriever(search_kwargs=configuration.search_kwargs)
 
